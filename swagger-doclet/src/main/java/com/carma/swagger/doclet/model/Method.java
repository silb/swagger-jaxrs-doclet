--- conflicted
+++ resolved
@@ -16,11 +16,8 @@
 	private String returnTypeFormat;
 	private String returnTypeItemsRef;
 	private String returnTypeItemsType;
-<<<<<<< HEAD
+	private String returnTypeItemsFormat;
     private List<String> returnTypeItemsAllowableValues;
-=======
-	private String returnTypeItemsFormat;
->>>>>>> 7ee8e975
 	private String path;
 
 	private List<String> consumes;
@@ -35,13 +32,8 @@
 	}
 
 	public Method(HttpMethod method, String methodName, String path, List<ApiParameter> apiParameters, List<ApiResponseMessage> responseMessages,
-<<<<<<< HEAD
-			String summary, String notes, String returnType, String returnTypeItemsRef, String returnTypeItemsType, List<String> returnTypeItemsAllowableValues, List<String> consumes,
-			List<String> produces, OperationAuthorizations authorizations, boolean deprecated) {
-=======
 			String summary, String notes, String returnType, String returnTypeFormat, String returnTypeItemsRef, String returnTypeItemsType,
-			String returnTypeItemsFormat, List<String> consumes, List<String> produces, OperationAuthorizations authorizations, boolean deprecated) {
->>>>>>> 7ee8e975
+			String returnTypeItemsFormat, List<String> returnTypeItemsAllowableValues, List<String> consumes, List<String> produces, OperationAuthorizations authorizations, boolean deprecated) {
 		this.method = method;
 		this.methodName = methodName;
 		this.path = ParserHelper.sanitizePath(path);
@@ -53,11 +45,8 @@
 		this.returnTypeFormat = returnTypeFormat;
 		this.returnTypeItemsRef = returnTypeItemsRef;
 		this.returnTypeItemsType = returnTypeItemsType;
-<<<<<<< HEAD
+		this.returnTypeItemsFormat = returnTypeItemsFormat;
         this.returnTypeItemsAllowableValues = returnTypeItemsAllowableValues;
-=======
-		this.returnTypeItemsFormat = returnTypeItemsFormat;
->>>>>>> 7ee8e975
 		this.consumes = consumes;
 		this.produces = produces;
 		this.authorizations = authorizations;
@@ -132,23 +121,23 @@
 		return this.returnTypeItemsType;
 	}
 
-<<<<<<< HEAD
+	/**
+	 * This gets the returnTypeItemsFormat
+	 * @return the returnTypeItemsFormat
+	 */
+	public String getReturnTypeItemsFormat() {
+		return this.returnTypeItemsFormat;
+	}
+
+	/**
+	 * This gets the returnTypeItemsAllowableValues
+	 * @return the returnTypeItemsAllowableValues
+	 */
     public List<String> getReturnTypeItemsAllowableValues() {
         return returnTypeItemsAllowableValues;
     }
 
-    public boolean isSubResource() {
-=======
-	/**
-	 * This gets the returnTypeItemsFormat
-	 * @return the returnTypeItemsFormat
-	 */
-	public String getReturnTypeItemsFormat() {
-		return this.returnTypeItemsFormat;
-	}
-
 	public boolean isSubResource() {
->>>>>>> 7ee8e975
 		return this.method == null;
 	}
 
