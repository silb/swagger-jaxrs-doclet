--- conflicted
+++ resolved
@@ -41,30 +41,22 @@
 	 * @param itemsRef
 	 * @param itemsType
 	 * @param itemsFormat
+	 * @param itemsAllowableValues
 	 * @param uniqueItems
 	 * @param allowableValues
 	 * @param minimum
 	 * @param maximum
 	 * @param defaultValue
 	 */
-<<<<<<< HEAD
-	public Property(String rawFieldName, String paramCategory, String type, String format, String description, String itemsRef, String itemsType, List<String> itemsAllowableValues,
-			Boolean uniqueItems, List<String> allowableValues, String minimum, String maximum, String defaultValue) {
-=======
 	public Property(String rawFieldName, String paramCategory, String type, String format, String description, String itemsRef, String itemsType,
-			String itemsFormat, Boolean uniqueItems, List<String> allowableValues, String minimum, String maximum, String defaultValue) {
->>>>>>> 7ee8e975
+			String itemsFormat, List<String> itemsAllowableValues, Boolean uniqueItems, List<String> allowableValues, String minimum, String maximum, String defaultValue) {
 		this.rawFieldName = rawFieldName;
 		this.paramCategory = paramCategory;
 		this.type = type;
 		this.format = format;
 		this.description = emptyToNull(description);
 		if (itemsRef != null || itemsType != null) {
-<<<<<<< HEAD
-			this.items = new PropertyItems(itemsRef, itemsType, itemsAllowableValues);
-=======
-			this.items = new PropertyItems(itemsRef, itemsType, itemsFormat);
->>>>>>> 7ee8e975
+			this.items = new PropertyItems(itemsRef, itemsType, itemsFormat, itemsAllowableValues);
 		}
 		this.uniqueItems = uniqueItems;
 		this.allowableValues = allowableValues;
