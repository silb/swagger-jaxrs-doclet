--- conflicted
+++ resolved
@@ -163,13 +163,9 @@
 
 		String returnTypeItemsRef = null;
 		String returnTypeItemsType = null;
-<<<<<<< HEAD
+		String returnTypeItemsFormat = null;
         List<String> returnTypeItemsAllowableValues = null;
-		Type containerOf = ParserHelper.getContainerType(returnType, null);
-=======
-		String returnTypeItemsFormat = null;
 		Type containerOf = ParserHelper.getContainerType(returnType, null, this.allClasses);
->>>>>>> 7ee8e975
 
 		Map<String, Type> varsToTypes = new HashMap<String, Type>();
 
@@ -202,29 +198,19 @@
 			returnTypeName = "array";
 			// its a collection, add the container of type to the model
 			modelType = containerOf;
-<<<<<<< HEAD
             returnTypeItemsAllowableValues = ParserHelper.getAllowableValues(containerOf.asClassDoc());
             if (returnTypeItemsAllowableValues != null) {
                 returnTypeItemsType = "string";
             } else {
-                // set the items type or ref
-                if (ParserHelper.isPrimitive(containerOf, this.options)) {
-                    returnTypeItemsType = this.translator.typeName(containerOf).value();
-                } else {
-                    returnTypeItemsRef = this.translator.typeName(containerOf, viewClasses).value();
-                }
+				// set the items type or ref
+				if (ParserHelper.isPrimitive(containerOf, this.options)) {
+					OptionalName oName = this.translator.typeName(containerOf);
+					returnTypeItemsType = oName.value();
+					returnTypeItemsFormat = oName.getFormat();
+				} else {
+					returnTypeItemsRef = this.translator.typeName(containerOf, viewClasses).value();
+				}
             }
-=======
-			// set the items type or ref
-			if (ParserHelper.isPrimitive(containerOf, this.options)) {
-				OptionalName oName = this.translator.typeName(containerOf);
-				returnTypeItemsType = oName.value();
-				returnTypeItemsFormat = oName.getFormat();
-			} else {
-				returnTypeItemsRef = this.translator.typeName(containerOf, viewClasses).value();
-			}
->>>>>>> 7ee8e975
-
 		} else {
 			// if its not a container then adjust the return type name for any views
 			returnTypeOName = this.translator.typeName(returnType, viewClasses);
@@ -276,13 +262,8 @@
 		List<String> produces = ParserHelper.getProduces(this.methodDoc, this.options);
 
 		// final result!
-<<<<<<< HEAD
-		return new Method(this.httpMethod, this.methodDoc.name(), path, parameters, responseMessages, summary, notes, returnTypeName, returnTypeItemsRef,
-				returnTypeItemsType, returnTypeItemsAllowableValues, consumes, produces, authorizations, deprecated);
-=======
 		return new Method(this.httpMethod, this.methodDoc.name(), path, parameters, responseMessages, summary, notes, returnTypeName, returnTypeFormat,
-				returnTypeItemsRef, returnTypeItemsType, returnTypeItemsFormat, consumes, produces, authorizations, deprecated);
->>>>>>> 7ee8e975
+				returnTypeItemsRef, returnTypeItemsType, returnTypeItemsFormat, returnTypeItemsAllowableValues, consumes, produces, authorizations, deprecated);
 	}
 
 	private OperationAuthorizations generateAuthorizations() {
@@ -488,184 +469,8 @@
 				continue;
 			}
 
-<<<<<<< HEAD
-			Type paramType = getParamType(parameter.type());
-			String paramCategory = ParserHelper.paramTypeOf(consumesMultipart, parameter, this.options);
-			String paramName = parameter.name();
-
-			// see if its a special composite type e.g. @BeanParam
-			if ("composite".equals(paramCategory)) {
-
-				ApiModelParser modelParser = new ApiModelParser(this.options, this.translator, paramType, consumesMultipart, true);
-				Set<Model> models = modelParser.parse();
-				String rootModelId = modelParser.getRootModelId();
-				for (Model model : models) {
-					if (model.getId().equals(rootModelId)) {
-						List<String> requiredFields = model.getRequiredFields();
-						List<String> optionalFields = model.getOptionalFields();
-						Map<String, Property> modelProps = model.getProperties();
-						for (Map.Entry<String, Property> entry : modelProps.entrySet()) {
-							Property property = entry.getValue();
-							String renderedParamName = entry.getKey();
-							String rawFieldName = property.getRawFieldName();
-
-							Boolean allowMultiple = getAllowMultiple(paramCategory, rawFieldName, csvParams);
-
-							// see if there is a required javadoc tag directly on the bean param field, if so use that
-							Boolean required = null;
-							if (requiredFields != null && requiredFields.contains(renderedParamName)) {
-								required = Boolean.TRUE;
-							} else if (optionalFields != null && optionalFields.contains(renderedParamName)) {
-								required = Boolean.FALSE;
-							} else {
-								required = getRequired(paramCategory, rawFieldName, property.getType(), optionalParams, requiredParams);
-							}
-
-							String itemsRef = property.getItems() == null ? null : property.getItems().getRef();
-							String itemsType = property.getItems() == null ? null : property.getItems().getType();
-                            List<String> itemsAllowableValues = property.getItems() == null ? null : property.getItems().getAllowableValues();
-
-							ApiParameter param = new ApiParameter(property.getParamCategory(), renderedParamName, required, allowMultiple, property.getType(),
-									property.getFormat(), property.getDescription(), itemsRef, itemsType, itemsAllowableValues, property.getUniqueItems(),
-									property.getAllowableValues(), property.getMinimum(), property.getMaximum(), property.getDefaultValue());
-
-							parameters.add(param);
-						}
-						break;
-					}
-				}
-
-				continue;
-			}
-
-			// look for a custom input type for body params
-			if ("body".equals(paramCategory)) {
-				String customParamType = ParserHelper.getTagValue(this.methodDoc, this.options.getInputTypeTags(), this.options);
-				paramType = readCustomParamType(customParamType, paramType);
-			}
-
-			OptionalName paramTypeFormat = this.translator.parameterTypeName(consumesMultipart, parameter, paramType);
-			String typeName = paramTypeFormat.value();
-			String format = paramTypeFormat.getFormat();
-
-			Boolean allowMultiple = null;
-			List<String> allowableValues = null;
-			String itemsRef = null;
-			String itemsType = null;
-            List<String> itemsAllowableValues = null;
-			Boolean uniqueItems = null;
-			String minimum = null;
-			String maximum = null;
-			String defaultVal = null;
-
-			// set to form param type if data type is File
-			if ("File".equals(typeName)) {
-				paramCategory = "form";
-			} else {
-
-				if (this.options.isParseModels()) {
-					this.models.addAll(new ApiModelParser(this.options, this.translator, paramType).parse());
-				}
-
-				// set enum values
-				ClassDoc typeClassDoc = parameter.type().asClassDoc();
-				allowableValues = ParserHelper.getAllowableValues(typeClassDoc);
-				if (allowableValues != null) {
-					typeName = "string";
-				}
-
-				// set whether its a csv param
-				allowMultiple = getAllowMultiple(paramCategory, paramName, csvParams);
-
-				// get min and max param values
-				minimum = paramMinVals.get(paramName);
-				maximum = paramMaxVals.get(paramName);
-
-				String validationContext = " for the method: " + this.methodDoc.name() + " parameter: " + paramName;
-
-				// verify min max are numbers
-				ParserHelper.verifyNumericValue(validationContext + " min value.", typeName, format, minimum);
-				ParserHelper.verifyNumericValue(validationContext + " max value.", typeName, format, maximum);
-
-				// get a default value, prioritize the jaxrs annotation
-				// otherwise look for the javadoc tag
-				defaultVal = ParserHelper.getDefaultValue(parameter, this.options);
-				if (defaultVal == null) {
-					defaultVal = paramDefaultVals.get(paramName);
-				}
-
-				// verify default vs min, max and by itself
-				if (defaultVal != null) {
-					if (minimum == null && maximum == null) {
-						// just validate the default
-						ParserHelper.verifyValue(validationContext + " default value.", typeName, format, defaultVal);
-					}
-					// if min/max then default is validated as part of comparison
-					if (minimum != null) {
-						int comparison = ParserHelper.compareNumericValues(validationContext + " min value.", typeName, format, defaultVal, minimum);
-						if (comparison < 0) {
-							throw new IllegalStateException("Invalid value for the default value of the method: " + this.methodDoc.name() + " parameter: "
-									+ paramName + " it should be >= the minimum: " + minimum);
-						}
-					}
-					if (maximum != null) {
-						int comparison = ParserHelper.compareNumericValues(validationContext + " max value.", typeName, format, defaultVal, maximum);
-						if (comparison > 0) {
-							throw new IllegalStateException("Invalid value for the default value of the method: " + this.methodDoc.name() + " parameter: "
-									+ paramName + " it should be <= the maximum: " + maximum);
-						}
-					}
-				}
-
-				// if enum and default value check it matches the enum values
-				if (allowableValues != null && defaultVal != null && !allowableValues.contains(defaultVal)) {
-					throw new IllegalStateException("Invalid value: " + defaultVal + " for the default value of the method: " + this.methodDoc.name()
-							+ " parameter: " + paramName + " it should be one of: " + allowableValues);
-				}
-
-				// set collection related fields
-				// TODO: consider supporting parameterized collections as api parameters...
-				Type containerOf = null;
-				containerOf = ParserHelper.getContainerType(paramType, null);
-				String containerTypeOf = containerOf == null ? null : this.translator.typeName(containerOf).value();
-				if (containerOf != null) {
-                    itemsAllowableValues = ParserHelper.getAllowableValues(containerOf.asClassDoc());
-                    if (itemsAllowableValues != null) {
-                        itemsType = "string";
-                    } else {
-                        if (ParserHelper.isPrimitive(containerOf, this.options)) {
-                            itemsType = containerTypeOf;
-                        } else {
-                            itemsRef = containerTypeOf;
-                        }
-                    }
-				}
-
-				if (typeName.equals("array")) {
-					if (ParserHelper.isSet(paramType.qualifiedTypeName())) {
-						uniqueItems = Boolean.TRUE;
-					}
-				}
-			}
-
-			// get whether required
-			Boolean required = getRequired(paramCategory, paramName, typeName, optionalParams, requiredParams);
-
-			// get the parameter name to use for the documentation
-			String renderedParamName = ParserHelper.paramNameOf(parameter, paramNames, this.options.getParameterNameAnnotations(), this.options);
-
-			// get description
-			String description = this.options.replaceVars(commentForParameter(this.methodDoc, parameter));
-
-			// build parameter
-			ApiParameter param = new ApiParameter(paramCategory, renderedParamName, required, allowMultiple, typeName, format, description, itemsRef,
-					itemsType, itemsAllowableValues, uniqueItems, allowableValues, minimum, maximum, defaultVal);
-
-			parameters.add(param);
-=======
 			List<ApiParameter> apiParams = paramReader.buildApiParams(this.methodDoc, parameter, consumesMultipart, allParamNames, this.models);
 			addUniqueParam(addedParamNames, apiParams, parameters);
->>>>>>> 7ee8e975
 		}
 
 		// add any parent method parameters that are inherited
