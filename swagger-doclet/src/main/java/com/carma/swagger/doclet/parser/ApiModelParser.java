--- conflicted
+++ resolved
@@ -274,7 +274,7 @@
 					discriminator = val;
 					// auto add as model field if not already done
 					if (!elements.containsKey(discriminator)) {
-						Property discriminatorProp = new Property(discriminator, null, "string", null, null, null, null, null, null, null, null, null, null);
+						Property discriminatorProp = new Property(discriminator, null, "string", null, null, null, null, null, null, null, null, null, null, null);
 						elements.put(discriminator, discriminatorProp);
 					}
 					// auto add discriminator to required fields
@@ -807,38 +807,23 @@
 				propertyType = "string";
 			}
 
-<<<<<<< HEAD
-            Type containerOf = ParserHelper.getContainerType(type, this.varsToTypes);
-            String itemsRef = null;
-			String itemsType = null;
-            List<String> itemsAllowableValues = null;
-=======
 			Type containerOf = ParserHelper.getContainerType(type, this.varsToTypes, this.subTypeClasses);
 			String itemsRef = null;
 			String itemsType = null;
 			String itemsFormat = null;
-			if (containerOf != null) {
-				OptionalName oName = this.translator.typeName(containerOf);
-				if (ParserHelper.isPrimitive(containerOf, this.options)) {
-					itemsType = oName.value();
-					itemsFormat = oName.getFormat();
-				} else {
-					itemsRef = oName.value();
-				}
-			}
-
->>>>>>> 7ee8e975
-			String containerTypeOf = containerOf == null ? null : this.translator.typeName(containerOf).value();
+			List<String> itemsAllowableValues = null;
 			if (containerOf != null) {
                 itemsAllowableValues = ParserHelper.getAllowableValues(containerOf.asClassDoc());
                 if (itemsAllowableValues != null) {
                     itemsType = "string";
                 } else {
-                    if (ParserHelper.isPrimitive(containerOf, this.options)) {
-                        itemsType = containerTypeOf;
-                    } else {
-                        itemsRef = containerTypeOf;
-                    }
+					OptionalName oName = this.translator.typeName(containerOf);
+					if (ParserHelper.isPrimitive(containerOf, this.options)) {
+						itemsType = oName.value();
+						itemsFormat = oName.getFormat();
+					} else {
+						itemsRef = oName.value();
+					}
                 }
 			}
 
@@ -885,10 +870,6 @@
 				}
 			}
 
-<<<<<<< HEAD
-			Property property = new Property(typeRef.rawName, typeRef.paramCategory, propertyType, propertyTypeFormat.getFormat(), typeRef.description,
-					itemsRef, itemsType, itemsAllowableValues, uniqueItems, allowableValues, typeRef.min, typeRef.max, typeRef.defaultValue);
-=======
 			// the format is either directly related to the type
 			// or otherwise may be specified on the field via a javadoc tag
 			String format = propertyTypeFormat.getFormat();
@@ -897,8 +878,7 @@
 			}
 
 			Property property = new Property(typeRef.rawName, typeRef.paramCategory, propertyType, format, typeRef.description, itemsRef, itemsType,
-					itemsFormat, uniqueItems, allowableValues, typeRef.min, typeRef.max, typeRef.defaultValue);
->>>>>>> 7ee8e975
+					itemsFormat, itemsAllowableValues, uniqueItems, allowableValues, typeRef.min, typeRef.max, typeRef.defaultValue);
 			elements.put(typeName, property);
 		}
 		return elements;
