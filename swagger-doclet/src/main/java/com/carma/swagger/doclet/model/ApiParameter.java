package com.carma.swagger.doclet.model;

import java.util.List;

/**
 * The ApiParameter represents an API method parameter
 * @version $Id$
 */
public class ApiParameter extends Property {

	// param specific fields
	private String paramType;
	private String name;
	private Boolean required;
	private Boolean allowMultiple;

	ApiParameter() {
		// noop
	}

	/**
	 * This creates a ApiParameter
	 * @param name
	 * @param paramCategory
	 * @param required
	 * @param allowMultiple
	 * @param type
	 * @param format
	 * @param description
	 * @param itemsRef
	 * @param itemsType
	 * @param itemsFormat
	 * @param uniqueItems
	 * @param allowableValues
	 * @param minimum
	 * @param maximum
	 * @param defaultValue
	 */
	public ApiParameter(String paramCategory, String name, Boolean required, Boolean allowMultiple, String type, String format, String description,
<<<<<<< HEAD
			String itemsRef, String itemsType, List<String> itemsAllowableValues, Boolean uniqueItems, List<String> allowableValues, String minimum, String maximum, String defaultValue) {
		super(name, paramCategory, type, format, description, itemsRef, itemsType, itemsAllowableValues, uniqueItems, allowableValues, minimum, maximum, defaultValue);
=======
			String itemsRef, String itemsType, String itemsFormat, Boolean uniqueItems, List<String> allowableValues, String minimum, String maximum,
			String defaultValue) {
		super(name, paramCategory, type, format, description, itemsRef, itemsType, itemsFormat, uniqueItems, allowableValues, minimum, maximum, defaultValue);
>>>>>>> 7ee8e975
		this.paramType = paramCategory;
		this.name = name;
		this.required = required;
		this.allowMultiple = allowMultiple;
	}

	/**
	 * This gets the paramType
	 * @return the paramType
	 */
	public String getParamType() {
		return this.paramType;
	}

	/**
	 * This sets the paramType
	 * @param paramType the paramType to set
	 */
	public void setParamType(String paramType) {
		this.paramType = paramType;
	}

	/**
	 * This gets the name
	 * @return the name
	 */
	public String getName() {
		return this.name;
	}

	/**
	 * This sets the name
	 * @param name the name to set
	 */
	public void setName(String name) {
		this.name = name;
	}

	/**
	 * This gets the required
	 * @return the required
	 */
	public Boolean getRequired() {
		return this.required;
	}

	/**
	 * This sets the required
	 * @param required the required to set
	 */
	public void setRequired(Boolean required) {
		this.required = required;
	}

	/**
	 * This gets the allowMultiple
	 * @return the allowMultiple
	 */
	public Boolean getAllowMultiple() {
		return this.allowMultiple;
	}

	/**
	 * This sets the allowMultiple
	 * @param allowMultiple the allowMultiple to set
	 */
	public void setAllowMultiple(Boolean allowMultiple) {
		this.allowMultiple = allowMultiple;
	}

	/**
	 * {@inheritDoc}
	 * @see java.lang.Object#hashCode()
	 */
	@Override
	public int hashCode() {
		final int prime = 31;
		int result = super.hashCode();
		result = prime * result + ((this.allowMultiple == null) ? 0 : this.allowMultiple.hashCode());
		result = prime * result + ((this.name == null) ? 0 : this.name.hashCode());
		result = prime * result + ((this.paramType == null) ? 0 : this.paramType.hashCode());
		result = prime * result + ((this.required == null) ? 0 : this.required.hashCode());
		return result;
	}

	/**
	 * {@inheritDoc}
	 * @see java.lang.Object#equals(java.lang.Object)
	 */
	@Override
	public boolean equals(Object obj) {
		if (this == obj) {
			return true;
		}
		if (!super.equals(obj)) {
			return false;
		}
		if (getClass() != obj.getClass()) {
			return false;
		}
		ApiParameter other = (ApiParameter) obj;
		if (this.allowMultiple == null) {
			if (other.allowMultiple != null) {
				return false;
			}
		} else if (!this.allowMultiple.equals(other.allowMultiple)) {
			return false;
		}
		if (this.name == null) {
			if (other.name != null) {
				return false;
			}
		} else if (!this.name.equals(other.name)) {
			return false;
		}
		if (this.paramType == null) {
			if (other.paramType != null) {
				return false;
			}
		} else if (!this.paramType.equals(other.paramType)) {
			return false;
		}
		if (this.required == null) {
			if (other.required != null) {
				return false;
			}
		} else if (!this.required.equals(other.required)) {
			return false;
		}
		return true;
	}

	/**
	 * {@inheritDoc}
	 * @see java.lang.Object#toString()
	 */
	@Override
	public String toString() {
		return "ApiParameter [paramType=" + this.paramType + ", name=" + this.name + ", required=" + this.required + ", allowMultiple=" + this.allowMultiple
				+ ", getType()=" + this.getType() + ", getFormat()=" + this.getFormat() + ", getDescription()=" + this.getDescription()
				+ ", getAllowableValues()=" + this.getAllowableValues() + ", getUniqueItems()=" + this.getUniqueItems() + ", getItems()=" + this.getItems()
				+ ", getMinimum()=" + this.getMinimum() + ", getMaximum()=" + this.getMaximum() + ", getDefaultValue()=" + this.getDefaultValue() + "]";
	}

}<|MERGE_RESOLUTION|>--- conflicted
+++ resolved
@@ -37,14 +37,9 @@
 	 * @param defaultValue
 	 */
 	public ApiParameter(String paramCategory, String name, Boolean required, Boolean allowMultiple, String type, String format, String description,
-<<<<<<< HEAD
-			String itemsRef, String itemsType, List<String> itemsAllowableValues, Boolean uniqueItems, List<String> allowableValues, String minimum, String maximum, String defaultValue) {
-		super(name, paramCategory, type, format, description, itemsRef, itemsType, itemsAllowableValues, uniqueItems, allowableValues, minimum, maximum, defaultValue);
-=======
-			String itemsRef, String itemsType, String itemsFormat, Boolean uniqueItems, List<String> allowableValues, String minimum, String maximum,
+			String itemsRef, String itemsType, String itemsFormat, List<String> itemsAllowableValues, Boolean uniqueItems, List<String> allowableValues, String minimum, String maximum,
 			String defaultValue) {
-		super(name, paramCategory, type, format, description, itemsRef, itemsType, itemsFormat, uniqueItems, allowableValues, minimum, maximum, defaultValue);
->>>>>>> 7ee8e975
+		super(name, paramCategory, type, format, description, itemsRef, itemsType, itemsFormat, itemsAllowableValues, uniqueItems, allowableValues, minimum, maximum, defaultValue);
 		this.paramType = paramCategory;
 		this.name = name;
 		this.required = required;
